<<<<<<< HEAD
/**
 * Destiny TCP header compression 
 *
 * Copyright (C) 2013  INRIA.
 *
 * This file subject to the terms and conditions of the GNU Lesser General
 * Public License. See the file LICENSE in the top level directory for more
 * details.
 *
 * @ingroup destiny 
 * @{
 * @file    tcp_hc.c
 * @brief   TCP HC 
 * @author  Oliver Gesch <oliver.gesch@googlemail.com>
 * @}
 */


#include <stdio.h>
#include <string.h>
#include <stdint.h>

#include "tcp_hc.h"
#include "socket.h"
#include "tcp.h"
#include "ipv6.h"
#include "../net_help/net_help.h"

#ifdef TCP_HC

socket_internal_t *get_tcp_socket_by_context(ipv6_hdr_t *current_ipv6_header,
                                             uint16_t current_context)
{
    socket_internal_t *temp_socket;

    for (int i = 1; i < MAX_SOCKETS + 1; i++) {
        temp_socket = getSocket(i);

        if ((temp_socket != NULL) &&
           ipv6_addr_is_equal(&temp_socket->socket_values.foreign_address.sin6_addr,
                              &current_ipv6_header->srcaddr) &&
           ipv6_addr_is_equal(&temp_socket->socket_values.local_address.sin6_addr,
                              &current_ipv6_header->destaddr) &&
           (temp_socket->socket_values.tcp_control.tcp_context.context_id ==
            current_context)) {
            return temp_socket;
        }
    }

    return NULL;
}

void update_tcp_hc_context(bool incoming, socket_internal_t *current_socket,
                           tcp_hdr_t *current_tcp_packet)
{
    tcp_hc_context_t *current_context =
        &current_socket->socket_values.tcp_control.tcp_context;

    if (incoming) {
        current_context->ack_rcv = current_tcp_packet->ack_nr;
        current_context->seq_rcv = current_tcp_packet->seq_nr;
        current_context->wnd_rcv = current_tcp_packet->window;
    }
    else {
        current_context->ack_snd = current_tcp_packet->ack_nr;
        current_context->seq_snd = current_tcp_packet->seq_nr;
        current_context->wnd_snd = current_tcp_packet->window;
    }
}

uint16_t compress_tcp_packet(socket_internal_t *current_socket,
                             uint8_t *current_tcp_packet,
                             ipv6_hdr_t *temp_ipv6_header,
                             uint8_t flags,
                             uint8_t payload_length)
{
    socket_t *current_tcp_socket = &current_socket->socket_values;
    tcp_hc_context_t *tcp_context = &current_tcp_socket->tcp_control.tcp_context;
    tcp_cb_t *tcp_cb = &current_tcp_socket->tcp_control;
    tcp_hdr_t full_tcp_header;
    uint16_t packet_size = 0;

    /* Connection establisment phase, use FULL_HEADER TCP */
    if (tcp_context->hc_type == FULL_HEADER) {
        /* draft-aayadi-6lowpan-tcphc-01: 5.1 Full header TCP segment.
         * Establishing Connection */

        /* Move tcp packet 3 bytes to add padding and Context ID */
        memmove(current_tcp_packet + 3, current_tcp_packet,
                ((((tcp_hdr_t *)current_tcp_packet)->dataOffset_reserved) * 4) +
                payload_length);

        /* 1 padding byte with value 0x01 to introduce full header TCP_HC
         * segment */
        memset(current_tcp_packet, 0x01, 1);

        /* Adding Context ID */
        uint16_t current_context = HTONS(tcp_context->context_id);
        memcpy(current_tcp_packet + 1, &current_context, 2);

        /* Return correct header length (+3) */
        packet_size = ((((tcp_hdr_t *)(current_tcp_packet + 3))->dataOffset_reserved) * 4) + 3 +
                        payload_length;

        /* Update the tcp context fields */
        update_tcp_hc_context(false, current_socket, (tcp_hdr_t *)(current_tcp_packet + 3));

        /* Convert TCP packet to network byte order */
        switch_tcp_packet_byte_order((tcp_hdr_t *)(current_tcp_packet + 3));

        return packet_size;
    }
    /* Check for header compression type: COMPRESSED_HEADER */
    else if (tcp_context->hc_type == COMPRESSED_HEADER) {
        /* draft-aayadi-6lowpan-tcphc-01: 5.1 Compressed header TCP segment. */

        /* Temporary variable for TCP_HC_Header Bytes */
        uint16_t tcp_hc_header = 0x0000;

        /* Save TCP_Header to refresh TCP Context values after compressing the
         * packet */
        memcpy(&full_tcp_header, current_tcp_packet, TCP_HDR_LEN);

        /* Temporary variable for storing TCP header beginning */
        uint8_t *tcp_packet_begin = current_tcp_packet;

        /* Position for first TCP header value, TCP_HC_Header and Context ID */
        current_tcp_packet += 4;

        /* Packet size value */
        packet_size += 4;

        /* 5.2.  LOWPAN_TCPHC Format */

        /* First 3 bits of TCP_HC_Header are not exactly specified. In this
         * implementation they are (1|1|0) * for compressed headers and the
         * CID is always 16 bits (1) */
        /* (1|1|0|1) = D */
        tcp_hc_header |= 0xD000;

        /*----------------------------------*/
        /*|		Sequence number handling   |*/
        /*----------------------------------*/
        if (full_tcp_header.seq_nr == tcp_context->seq_snd) {
            /* Nothing to do, Seq = (0|0) */
        }
        /* If the 24 most significant bits haven't changed from previous
         * packet, don't transmit them */
        else if ((full_tcp_header.seq_nr & 0xFFFFFF00) == (tcp_context->seq_snd &
                                                          0xFFFFFF00)) {
            /* Seq = (0|1) */
            tcp_hc_header |= 0x0400;

            /* Copy first 8 less significant bits of sequence number into
             * buffer */
            *current_tcp_packet = (uint8_t)(full_tcp_header.seq_nr & 0x000000FF);
            current_tcp_packet += 1;
            packet_size += 1;
        }
        /* If the 16 most significant bits haven't changed from previous packet,
         * don't transmit them */
        else if ((full_tcp_header.seq_nr & 0xFFFF0000) == (tcp_context->seq_snd & 0xFFFF0000)) {
            /* Seq = (1|0) */
            tcp_hc_header |= 0x0800;

            /* Copy first 16 less significant bits of sequence number into buffer */
            *((uint16_t *)current_tcp_packet) =
                HTONS((uint16_t)(full_tcp_header.seq_nr & 0x0000FFFF));
            current_tcp_packet += 2;
            packet_size += 2;
        }
        /* Sending uncompressed sequence number */
        else {
            /* Seq = (1|1) */
            tcp_hc_header |= 0x0C00;

            /* Copy all bits of sequence number into buffer */
            uint32_t cur_seq_no = HTONL(full_tcp_header.seq_nr);
            memcpy(current_tcp_packet, &cur_seq_no, 4);
            current_tcp_packet += 4;
            packet_size += 4;
        }

        /*----------------------------------*/
        /*|	Acknowledgment number handling |*/
        /*----------------------------------*/
        if ((IS_TCP_ACK(full_tcp_header.reserved_flags) &&
            (tcp_cb->tcp_context.ack_snd == full_tcp_header.ack_nr))) {
            tcp_context->ack_snd = tcp_context->seq_rcv;
        }

        if (full_tcp_header.ack_nr == tcp_context->ack_snd) {
            /* Nothing to do, Ack = (0|0) */
        }
        /* If the 24 most significant bits haven't changed from previous packet,
         * don't transmit them */
        else if ((full_tcp_header.ack_nr & 0xFFFFFF00) == (tcp_context->ack_snd &
                                                          0xFFFFFF00)) {
            /* Ack = (0|1) */
            tcp_hc_header |= 0x0100;

            /* Copy first 8 less significant bits of acknowledgment number into
             * buffer */
            *current_tcp_packet = (uint8_t)(full_tcp_header.ack_nr & 0x000000FF);
            current_tcp_packet += 1;
            packet_size += 1;
        }
        /* If the 16 most significant bits haven't changed from previous packet,
         * don't transmit them */
        else if ((full_tcp_header.ack_nr & 0xFFFF0000) == (tcp_context->ack_snd &
                                                          0xFFFF0000)) {
            /* Ack = (1|0) */
            tcp_hc_header |= 0x0200;

            /* Copy first 16 less significant bits of acknowledgment number
             * into buffer */
            *((uint16_t *)current_tcp_packet) =
                HTONS((uint16_t)(full_tcp_header.ack_nr & 0x0000FFFF));
            current_tcp_packet += 2;
            packet_size += 2;
        }
        /* Sending uncompressed acknowledgment number */
        else {
            /* Ack = (1|1) */
            tcp_hc_header |= 0x0300;

            /* Copy all bits of acknowledgment number into buffer */
            uint32_t cur_ack_nr = HTONL(full_tcp_header.ack_nr);
            memcpy(current_tcp_packet, &cur_ack_nr, 4);
            current_tcp_packet += 4;
            packet_size += 4;
        }

        /*----------------------------------*/
        /*|			Window handling 	   |*/
        /*----------------------------------*/
        if (full_tcp_header.window == tcp_context->wnd_snd) {
            /* Nothing to do, Wnd = (0|0) */
        }
        /* If the 8 most significant bits haven't changed from previous packet,
         * don't transmit them */
        else if ((full_tcp_header.window & 0xFF00) == (tcp_context->wnd_snd & 0xFF00)) {
            /* Wnd = (0|1) */
            tcp_hc_header |= 0x0040;

            /* Copy first 8 less significant bits of window size into buffer */
            *current_tcp_packet = (uint8_t)(full_tcp_header.window & 0x00FF);
            current_tcp_packet += 1;
            packet_size += 1;
        }
        /* If the 8 less significant bits haven't changed from previous packet,
         * don't transmit them */
        else if ((full_tcp_header.window & 0x00FF) == (tcp_context->wnd_snd &
                                                      0x00FF)) {
            /* Wnd = (1|0) */
            tcp_hc_header |= 0x0080;

            /* Copy first 8 most significant bits of window size into buffer */
            *current_tcp_packet = (uint8_t)(full_tcp_header.window & 0xFF00);
            current_tcp_packet += 1;
            packet_size += 1;
        }
        /* Sending uncompressed window */
        else {
            /* Wnd = (1|1) */
            tcp_hc_header |= 0x00C0;

            /* Copy all bits of window size into buffer */
            uint16_t cur_window = HTONS(full_tcp_header.window);
            memcpy(current_tcp_packet, &cur_window, 2);
            current_tcp_packet += 2;
            packet_size += 2;
        }

        /* FIN flag */
        if (IS_TCP_FIN(full_tcp_header.reserved_flags)) {
            /* F = (1) */
            tcp_hc_header |= 0x0008;
        }

        /* Copy checksum into buffer */
        uint16_t cur_chk_sum = HTONS(full_tcp_header.checksum);
        memcpy(current_tcp_packet, &cur_chk_sum, 2);
        current_tcp_packet += 2;
        packet_size += 2;

        /* Copy TCP_HC Bytes into buffer */
        uint16_t cur_tcp_hc_header = HTONS(tcp_hc_header);
        memcpy(tcp_packet_begin, &cur_tcp_hc_header, 2);

        /* Copy TCP_HC Context ID into buffer */
        uint16_t cur_context_id = HTONS(tcp_context->context_id);
        memcpy(tcp_packet_begin + 2, &cur_context_id, 2);

        /* Move payload to end of tcp header */
        memmove(current_tcp_packet, tcp_packet_begin + TCP_HDR_LEN,
                payload_length);

        /* Adding TCP payload length to TCP_HC header length */
        packet_size += payload_length;

        update_tcp_hc_context(false, current_socket, &full_tcp_header);

        return packet_size;
    }
    /* Check for header compression type: MOSTLY_COMPRESSED_HEADER */
    else if (tcp_context->hc_type == MOSTLY_COMPRESSED_HEADER) {
        /* draft-aayadi-6lowpan-tcphc-01: 5.1 Compressed header TCP segment. */

        /* Temporary variable for TCP_HC_Header Bytes */
        uint16_t tcp_hc_header = 0x0000;

        /* Save TCP_Header to refresh TCP Context values after compressing the
         * packet */
        memcpy(&full_tcp_header, current_tcp_packet, TCP_HDR_LEN);

        /* Temporary variable for storing TCP header beginning */
        uint8_t *tcp_packet_begin = current_tcp_packet;

        /* Position for first TCP header value, TCP_HC_Header and Context ID */
        current_tcp_packet += 4;

        /* Packet size value */
        packet_size += 4;

        /* 5.2.  LOWPAN_TCPHC Format */

        /* First 3 bits of TCP_HC_Header are not exactly specified. In this
         * implementation they are (1|0|0) for mostly compressed headers and
         * the CID is always 16 bits (1) */
        /* (1|0|0|1) = 9 */
        tcp_hc_header |= 0x9000;

        /*----------------------------------*/
        /*|		Sequence number handling   |*/
        /*----------------------------------*/
        /* Sending uncompressed sequence number */
        /* Seq = (1|1) */
        tcp_hc_header |= 0x0C00;

        /* Copy all bits of sequence number into buffer */
        uint32_t cur_seq_no = HTONL(full_tcp_header.seq_nr);
        memcpy(current_tcp_packet, &cur_seq_no, 4);
        current_tcp_packet += 4;
        packet_size += 4;

        /*----------------------------------*/
        /*|	Acknowledgment number handling |*/
        /*----------------------------------*/
        /* Ack = (1|1) */
        tcp_hc_header |= 0x0300;

        /* Copy all bits of acknowledgment number into buffer */
        uint32_t cur_ack_nr = HTONL(full_tcp_header.ack_nr);
        memcpy(current_tcp_packet, &cur_ack_nr, 4);
        current_tcp_packet += 4;
        packet_size += 4;

        /*----------------------------------*/
        /*|			Window handling 	   |*/
        /*----------------------------------*/
        /* Wnd = (1|1) */
        tcp_hc_header |= 0x00C0;

        /* Copy all bits of window size into buffer */
        uint16_t cur_window = HTONS(full_tcp_header.window);
        memcpy(current_tcp_packet, &cur_window, 2);
        current_tcp_packet += 2;
        packet_size += 2;

        /* FIN flag */
        if (IS_TCP_FIN(full_tcp_header.reserved_flags)) {
            /* F = (1) */
            tcp_hc_header |= 0x0008;
        }

        /* Copy checksum into buffer */
        uint16_t cur_chk_sum = HTONS(full_tcp_header.checksum);
        memcpy(current_tcp_packet, &cur_chk_sum, 2);
        current_tcp_packet += 2;
        packet_size += 2;

        /* Copy TCP_HC Bytes into buffer */
        uint16_t cur_tcp_hc_header = HTONS(tcp_hc_header);
        memcpy(tcp_packet_begin, &cur_tcp_hc_header, 2);

        /* Copy TCP_HC Context ID into buffer */
        uint16_t cur_context_id = HTONS(tcp_context->context_id);
        memcpy(tcp_packet_begin + 2, &cur_context_id, 2);

        /* Move payload to end of tcp header */
        memmove(current_tcp_packet, tcp_packet_begin + TCP_HDR_LEN,
                payload_length);

        /* Adding TCP payload length to TCP_HC header length */
        packet_size += payload_length;

        update_tcp_hc_context(false, current_socket, &full_tcp_header);
        return packet_size;
    }

    return 0;
}

socket_internal_t *decompress_tcp_packet(ipv6_hdr_t *temp_ipv6_header)
{
    uint8_t *packet_buffer = ((uint8_t *)temp_ipv6_header) + IPV6_HDR_LEN;
    uint16_t tcp_hc_header;
    socket_internal_t *current_socket = NULL;
    uint16_t packet_size = 0;

    /* Full header TCP segment */
    if (*(((uint8_t *)temp_ipv6_header) + IPV6_HDR_LEN) == 0x01) {
        switch_tcp_packet_byte_order(((tcp_hdr_t *)(((uint8_t *)temp_ipv6_header) +
                                     IPV6_HDR_LEN + 3)));
        current_socket = get_tcp_socket(temp_ipv6_header,
                                        ((tcp_hdr_t *)(((uint8_t *)temp_ipv6_header) +
                                         IPV6_HDR_LEN + 3)));

        if (current_socket != NULL) {
            if (current_socket->socket_values.tcp_control.state == LISTEN) {
                memcpy(&current_socket->socket_values.tcp_control.tcp_context.context_id,
                       ((uint8_t *)temp_ipv6_header) + IPV6_HDR_LEN + 1, 2);
                current_socket->socket_values.tcp_control.tcp_context.context_id =
                    NTOHS(current_socket->socket_values.tcp_control.tcp_context.context_id);
            }

            memmove(((uint8_t *)temp_ipv6_header) + IPV6_HDR_LEN,
                    (((uint8_t *)temp_ipv6_header) + IPV6_HDR_LEN + 3),
                    temp_ipv6_header->length - 3);
            temp_ipv6_header->length -= 3;
            return current_socket;
        }
        else {
            printf("Socket Null!\n");
            /* Found no matching socket for this packet -> Drop it */
            return NULL;
        }
    }
    /* Compressed header TCP segment */
    else {
        /* Temporary TCP Header */
        tcp_hdr_t full_tcp_header;
        memset(&full_tcp_header, 0, sizeof(tcp_hdr_t));

        /* Current context ID */
        uint16_t current_context;
        memcpy(&current_context, (packet_buffer + 2), 2);
        current_context = NTOHS(current_context);

        /* Copy TCP_HC header into local variable
         * (1,0,0,1|SEQ,SEQ,0)(1,0,0,1|0,0,0,0) */
        memcpy(&tcp_hc_header, packet_buffer, 2);
        tcp_hc_header = NTOHS(tcp_hc_header);

        uint8_t header_type = UNDEFINED;

        if (BITSET(tcp_hc_header, 15) && !BITSET(tcp_hc_header, 14) &&
           !BITSET(tcp_hc_header, 13)) {
            header_type = MOSTLY_COMPRESSED_HEADER;
        }
        else if (BITSET(tcp_hc_header, 15) && BITSET(tcp_hc_header, 14) &&
                !BITSET(tcp_hc_header, 13)) {
            header_type = COMPRESSED_HEADER;
        }

        /* Setting pointer to first tcp_hc field */
        packet_buffer += 4;
        packet_size += 4;

        /* Current socket */
        socket_internal_t *current_socket =
            get_tcp_socket_by_context(temp_ipv6_header, current_context);

        if (current_socket == NULL) {
            printf("Current Socket == NULL!\n");
            return NULL;
        }

        /* Current TCP Context values */
        tcp_hc_context_t *current_tcp_context =
            &current_socket->socket_values.tcp_control.tcp_context;

        /*----------------------------------*/
        /*|		Sequence number handling   |*/
        /*----------------------------------*/
        if (!BITSET(tcp_hc_header, 11) && !BITSET(tcp_hc_header, 10)) {
            /* Seq = (0|0), sequence number didn't change, copy old value */
            memcpy(&full_tcp_header.seq_nr, &current_tcp_context->seq_rcv, 4);
        }
        /* The 24 most significant bits haven't changed from previous packet */
        else if (!BITSET(tcp_hc_header, 11) && BITSET(tcp_hc_header, 10)) {
            /* Seq = (0|1), copy 1 byte of tcp_hc packet and 3 bytes from
             * previous packet */
            full_tcp_header.seq_nr |= *packet_buffer;
            full_tcp_header.seq_nr |= ((current_tcp_context->seq_rcv) &
                                       0xFFFFFF00);
            packet_buffer += 1;
            packet_size += 1;
        }
        /* If the 16 most significant bits haven't changed from previous packet */
        else if (BITSET(tcp_hc_header, 11) && !BITSET(tcp_hc_header, 10)) {
            /* Seq = (1|0), copy 2 bytes of tcp_hc packet and 2 bytes from
             * previous packet */
            full_tcp_header.seq_nr |= NTOHS(*((uint16_t *)packet_buffer));
            full_tcp_header.seq_nr |= ((current_tcp_context->seq_rcv) & 0xFFFF0000);
            packet_buffer += 2;
            packet_size += 2;
        }
        /* Sending uncompressed sequence number */
        else {
            /* Seq = (1|1), copy 4 bytes of tcp_hc packet */
            memcpy(&full_tcp_header.seq_nr, packet_buffer, 4);
            full_tcp_header.seq_nr = NTOHL(full_tcp_header.seq_nr);
            packet_buffer += 4;
            packet_size += 4;
        }

        /*----------------------------------*/
        /*|	Acknowledgment number handling |*/
        /*----------------------------------*/
        if (!BITSET(tcp_hc_header, 9) && !BITSET(tcp_hc_header, 8)) {
            /* Ack = (0|0), acknowledgment number didn't change, copy old value */
            memcpy(&full_tcp_header.ack_nr, &current_tcp_context->ack_rcv, 4);
        }
        /* The 24 most significant bits haven't changed from previous packet */
        else if (!BITSET(tcp_hc_header, 9) && BITSET(tcp_hc_header, 8)) {
            /* Ack = (0|1), copy 1 byte of tcp_hc packet and 3 bytes from
             * previous packet */
            full_tcp_header.ack_nr |= *packet_buffer;
            full_tcp_header.ack_nr |= ((current_tcp_context->ack_rcv) & 0xFFFFFF00);
            packet_buffer += 1;
            packet_size += 1;
            SET_TCP_ACK(full_tcp_header.reserved_flags);
        }
        /* If the 16 most significant bits haven't changed from previous packet */
        else if (BITSET(tcp_hc_header, 9) && !BITSET(tcp_hc_header, 8)) {
            /* Ack = (1|0), copy 2 bytes of tcp_hc packet and 2 bytes from
             * previous packet */
            full_tcp_header.ack_nr |= NTOHS(*((uint16_t *)packet_buffer));
            full_tcp_header.ack_nr |= ((current_tcp_context->ack_rcv) & 0xFFFF0000);
            packet_buffer += 2;
            packet_size += 2;
            SET_TCP_ACK(full_tcp_header.reserved_flags);
        }
        /* Sending uncompressed acknowledgment number */
        else {
            /* Ack = (1|1), copy 4 bytes of tcp_hc packet */
            memcpy(&full_tcp_header.ack_nr, packet_buffer, 4);
            full_tcp_header.ack_nr = NTOHL(full_tcp_header.ack_nr);
            packet_buffer += 4;
            packet_size += 4;

            if (header_type == COMPRESSED_HEADER) {
                SET_TCP_ACK(full_tcp_header.reserved_flags);
            }
        }

        /*----------------------------------*/
        /*|			Window handling 	   |*/
        /*----------------------------------*/
        if (!BITSET(tcp_hc_header, 7) && !BITSET(tcp_hc_header, 6)) {
            /* Wnd = (0|0), copy old value */
            memcpy(&full_tcp_header.window, &current_tcp_context->wnd_rcv, 2);
        }
        /* The 8 most significant bits haven't changed from previous packet */
        else if (!BITSET(tcp_hc_header, 7) && BITSET(tcp_hc_header, 6)) {
            /* Wnd = (0|1), copy 1 byte of tcp_hc packet and 1 byte from
             * previous packet */
            full_tcp_header.window |= *packet_buffer;
            full_tcp_header.window |= ((current_tcp_context->wnd_rcv) & 0xFF00);
            packet_buffer += 1;
            packet_size += 1;
        }
        /* If the 8 less significant bits haven't changed from previous packet */
        else if (BITSET(tcp_hc_header, 7) && !BITSET(tcp_hc_header, 6)) {
            /* Wnd = (1|0), copy 1 byte of tcp_hc packet and 1 byte from previous packet */
            full_tcp_header.window |= ((*((uint16_t *)packet_buffer)) & 0xFF00);
            full_tcp_header.window |= ((current_tcp_context->wnd_rcv) & 0x00FF);
            packet_buffer += 1;
            packet_size += 1;
        }
        /* Sending uncompressed window size */
        else {
            /* Wnd = (1|1), copy 2 bytes of tcp_hc packet */
            memcpy(&full_tcp_header.window, packet_buffer, 2);
            full_tcp_header.window = NTOHS(full_tcp_header.window);
            packet_buffer += 2;
            packet_size += 2;
        }

        /* FIN flag */
        if (BITSET(tcp_hc_header, 3)) {
            /* F = (1) */
            if (IS_TCP_ACK(full_tcp_header.reserved_flags)) {
                SET_TCP_FIN_ACK(full_tcp_header.reserved_flags);
            }
            else {
                SET_TCP_FIN(full_tcp_header.reserved_flags);
            }
        }

        /* Copy checksum into into tcp header */
        memcpy(&full_tcp_header.checksum, packet_buffer, 2);
        full_tcp_header.checksum = NTOHS(full_tcp_header.checksum);
        packet_buffer += 2;
        packet_size += 2;

        /* Copy dest. and src. port into tcp header */
        memcpy(&full_tcp_header.dst_port,
               &current_socket->socket_values.local_address.sin6_port, 2);
        memcpy(&full_tcp_header.src_port,
               &current_socket->socket_values.foreign_address.sin6_port, 2);

        /* Ordinary TCP header length */
        full_tcp_header.dataOffset_reserved = TCP_HDR_LEN / 4;

        /* Move payload to end of tcp header */
        memmove(((uint8_t *)temp_ipv6_header) + IPV6_HDR_LEN + TCP_HDR_LEN,
                packet_buffer, temp_ipv6_header->length - packet_size);

        /* Copy TCP uncompressed header in front of payload */
        memcpy(((uint8_t *)temp_ipv6_header) + IPV6_HDR_LEN, &full_tcp_header,
                TCP_HDR_LEN);

        /* Set IPV6 header length */
        temp_ipv6_header->length = temp_ipv6_header->length - packet_size +
                                   TCP_HDR_LEN;
        return current_socket;
    }
}

#endif
=======
/**
 * Destiny TCP header compression 
 *
 * Copyright (C) 2013  INRIA.
 *
 * This file subject to the terms and conditions of the GNU Lesser General
 * Public License. See the file LICENSE in the top level directory for more
 * details.
 *
 * @ingroup destiny 
 * @{
 * @file    tcp_hc.c
 * @brief   TCP HC 
 * @author  Oliver Gesch <oliver.gesch@googlemail.com>
 * @}
 */


#include <stdio.h>
#include <string.h>
#include <stdint.h>

#include "tcp_hc.h"
#include "socket.h"
#include "tcp.h"
#include "../sixlowpan/sixlowip.h"
#include "../net_help/net_help.h"

#ifdef TCP_HC

socket_internal_t *get_tcp_socket_by_context(ipv6_hdr_t *current_ipv6_header,
                                             uint16_t current_context)
{
    socket_internal_t *temp_socket;

    for (int i = 1; i < MAX_SOCKETS + 1; i++) {
        temp_socket = getSocket(i);

        if ((temp_socket != NULL) &&
           (ipv6_get_addr_match(&temp_socket->socket_values.foreign_address.sin6_addr,
                                &current_ipv6_header->srcaddr) == 128) &&
           (ipv6_get_addr_match(&temp_socket->socket_values.local_address.sin6_addr,
                                &current_ipv6_header->destaddr) == 128) &&
           (temp_socket->socket_values.tcp_control.tcp_context.context_id ==
            current_context)) {
            return temp_socket;
        }
    }

    return NULL;
}

void update_tcp_hc_context(bool incoming, socket_internal_t *current_socket,
                           tcp_hdr_t *current_tcp_packet)
{
    tcp_hc_context_t *current_context =
        &current_socket->socket_values.tcp_control.tcp_context;

    if (incoming) {
        current_context->ack_rcv = current_tcp_packet->ack_nr;
        current_context->seq_rcv = current_tcp_packet->seq_nr;
        current_context->wnd_rcv = current_tcp_packet->window;
    }
    else {
        current_context->ack_snd = current_tcp_packet->ack_nr;
        current_context->seq_snd = current_tcp_packet->seq_nr;
        current_context->wnd_snd = current_tcp_packet->window;
    }
}

uint16_t compress_tcp_packet(socket_internal_t *current_socket,
                             uint8_t *current_tcp_packet,
                             ipv6_hdr_t *temp_ipv6_header,
                             uint8_t flags,
                             uint8_t payload_length)
{
    socket_t *current_tcp_socket = &current_socket->socket_values;
    tcp_hc_context_t *tcp_context = &current_tcp_socket->tcp_control.tcp_context;
    tcp_cb_t *tcp_cb = &current_tcp_socket->tcp_control;
    tcp_hdr_t full_tcp_header;
    uint16_t packet_size = 0;

    /* Connection establisment phase, use FULL_HEADER TCP */
    if (tcp_context->hc_type == FULL_HEADER) {
        /* draft-aayadi-6lowpan-tcphc-01: 5.1 Full header TCP segment.
         * Establishing Connection */

        /* Move tcp packet 3 bytes to add padding and Context ID */
        memmove(current_tcp_packet + 3, current_tcp_packet,
                ((((tcp_hdr_t *)current_tcp_packet)->dataOffset_reserved) * 4) +
                payload_length);

        /* 1 padding byte with value 0x01 to introduce full header TCP_HC
         * segment */
        memset(current_tcp_packet, 0x01, 1);

        /* Adding Context ID */
        uint16_t current_context = HTONS(tcp_context->context_id);
        memcpy(current_tcp_packet + 1, &current_context, 2);

        /* Return correct header length (+3) */
        packet_size = ((((tcp_hdr_t *)(current_tcp_packet + 3))->dataOffset_reserved) * 4) + 3 +
                        payload_length;

        /* Update the tcp context fields */
        update_tcp_hc_context(false, current_socket, (tcp_hdr_t *)(current_tcp_packet + 3));

        /* Convert TCP packet to network byte order */
        switch_tcp_packet_byte_order((tcp_hdr_t *)(current_tcp_packet + 3));

        return packet_size;
    }
    /* Check for header compression type: COMPRESSED_HEADER */
    else if (tcp_context->hc_type == COMPRESSED_HEADER) {
        /* draft-aayadi-6lowpan-tcphc-01: 5.1 Compressed header TCP segment. */

        /* Temporary variable for TCP_HC_Header Bytes */
        uint16_t tcp_hc_header = 0x0000;

        /* Save TCP_Header to refresh TCP Context values after compressing the
         * packet */
        memcpy(&full_tcp_header, current_tcp_packet, TCP_HDR_LEN);

        /* Temporary variable for storing TCP header beginning */
        uint8_t *tcp_packet_begin = current_tcp_packet;

        /* Position for first TCP header value, TCP_HC_Header and Context ID */
        current_tcp_packet += 4;

        /* Packet size value */
        packet_size += 4;

        /* 5.2.  LOWPAN_TCPHC Format */

        /* First 3 bits of TCP_HC_Header are not exactly specified. In this
         * implementation they are (1|1|0) * for compressed headers and the
         * CID is always 16 bits (1) */
        /* (1|1|0|1) = D */
        tcp_hc_header |= 0xD000;

        /*----------------------------------*/
        /*|		Sequence number handling   |*/
        /*----------------------------------*/
        if (full_tcp_header.seq_nr == tcp_context->seq_snd) {
            /* Nothing to do, Seq = (0|0) */
        }
        /* If the 24 most significant bits haven't changed from previous
         * packet, don't transmit them */
        else if ((full_tcp_header.seq_nr & 0xFFFFFF00) == (tcp_context->seq_snd &
                                                          0xFFFFFF00)) {
            /* Seq = (0|1) */
            tcp_hc_header |= 0x0400;

            /* Copy first 8 less significant bits of sequence number into
             * buffer */
            *current_tcp_packet = (uint8_t)(full_tcp_header.seq_nr & 0x000000FF);
            current_tcp_packet += 1;
            packet_size += 1;
        }
        /* If the 16 most significant bits haven't changed from previous packet,
         * don't transmit them */
        else if ((full_tcp_header.seq_nr & 0xFFFF0000) == (tcp_context->seq_snd & 0xFFFF0000)) {
            /* Seq = (1|0) */
            tcp_hc_header |= 0x0800;

            /* Copy first 16 less significant bits of sequence number into buffer */
            *((uint16_t *)current_tcp_packet) =
                HTONS((uint16_t)(full_tcp_header.seq_nr & 0x0000FFFF));
            current_tcp_packet += 2;
            packet_size += 2;
        }
        /* Sending uncompressed sequence number */
        else {
            /* Seq = (1|1) */
            tcp_hc_header |= 0x0C00;

            /* Copy all bits of sequence number into buffer */
            uint32_t cur_seq_no = HTONL(full_tcp_header.seq_nr);
            memcpy(current_tcp_packet, &cur_seq_no, 4);
            current_tcp_packet += 4;
            packet_size += 4;
        }

        /*----------------------------------*/
        /*|	Acknowledgment number handling |*/
        /*----------------------------------*/
        if ((IS_TCP_ACK(full_tcp_header.reserved_flags) &&
            (tcp_cb->tcp_context.ack_snd == full_tcp_header.ack_nr))) {
            tcp_context->ack_snd = tcp_context->seq_rcv;
        }

        if (full_tcp_header.ack_nr == tcp_context->ack_snd) {
            /* Nothing to do, Ack = (0|0) */
        }
        /* If the 24 most significant bits haven't changed from previous packet,
         * don't transmit them */
        else if ((full_tcp_header.ack_nr & 0xFFFFFF00) == (tcp_context->ack_snd &
                                                          0xFFFFFF00)) {
            /* Ack = (0|1) */
            tcp_hc_header |= 0x0100;

            /* Copy first 8 less significant bits of acknowledgment number into
             * buffer */
            *current_tcp_packet = (uint8_t)(full_tcp_header.ack_nr & 0x000000FF);
            current_tcp_packet += 1;
            packet_size += 1;
        }
        /* If the 16 most significant bits haven't changed from previous packet,
         * don't transmit them */
        else if ((full_tcp_header.ack_nr & 0xFFFF0000) == (tcp_context->ack_snd &
                                                          0xFFFF0000)) {
            /* Ack = (1|0) */
            tcp_hc_header |= 0x0200;

            /* Copy first 16 less significant bits of acknowledgment number
             * into buffer */
            *((uint16_t *)current_tcp_packet) =
                HTONS((uint16_t)(full_tcp_header.ack_nr & 0x0000FFFF));
            current_tcp_packet += 2;
            packet_size += 2;
        }
        /* Sending uncompressed acknowledgment number */
        else {
            /* Ack = (1|1) */
            tcp_hc_header |= 0x0300;

            /* Copy all bits of acknowledgment number into buffer */
            uint32_t cur_ack_nr = HTONL(full_tcp_header.ack_nr);
            memcpy(current_tcp_packet, &cur_ack_nr, 4);
            current_tcp_packet += 4;
            packet_size += 4;
        }

        /*----------------------------------*/
        /*|			Window handling 	   |*/
        /*----------------------------------*/
        if (full_tcp_header.window == tcp_context->wnd_snd) {
            /* Nothing to do, Wnd = (0|0) */
        }
        /* If the 8 most significant bits haven't changed from previous packet,
         * don't transmit them */
        else if ((full_tcp_header.window & 0xFF00) == (tcp_context->wnd_snd & 0xFF00)) {
            /* Wnd = (0|1) */
            tcp_hc_header |= 0x0040;

            /* Copy first 8 less significant bits of window size into buffer */
            *current_tcp_packet = (uint8_t)(full_tcp_header.window & 0x00FF);
            current_tcp_packet += 1;
            packet_size += 1;
        }
        /* If the 8 less significant bits haven't changed from previous packet,
         * don't transmit them */
        else if ((full_tcp_header.window & 0x00FF) == (tcp_context->wnd_snd &
                                                      0x00FF)) {
            /* Wnd = (1|0) */
            tcp_hc_header |= 0x0080;

            /* Copy first 8 most significant bits of window size into buffer */
            *current_tcp_packet = (uint8_t)(full_tcp_header.window & 0xFF00);
            current_tcp_packet += 1;
            packet_size += 1;
        }
        /* Sending uncompressed window */
        else {
            /* Wnd = (1|1) */
            tcp_hc_header |= 0x00C0;

            /* Copy all bits of window size into buffer */
            uint16_t cur_window = HTONS(full_tcp_header.window);
            memcpy(current_tcp_packet, &cur_window, 2);
            current_tcp_packet += 2;
            packet_size += 2;
        }

        /* FIN flag */
        if (IS_TCP_FIN(full_tcp_header.reserved_flags)) {
            /* F = (1) */
            tcp_hc_header |= 0x0008;
        }

        /* Copy checksum into buffer */
        uint16_t cur_chk_sum = HTONS(full_tcp_header.checksum);
        memcpy(current_tcp_packet, &cur_chk_sum, 2);
        current_tcp_packet += 2;
        packet_size += 2;

        /* Copy TCP_HC Bytes into buffer */
        uint16_t cur_tcp_hc_header = HTONS(tcp_hc_header);
        memcpy(tcp_packet_begin, &cur_tcp_hc_header, 2);

        /* Copy TCP_HC Context ID into buffer */
        uint16_t cur_context_id = HTONS(tcp_context->context_id);
        memcpy(tcp_packet_begin + 2, &cur_context_id, 2);

        /* Move payload to end of tcp header */
        memmove(current_tcp_packet, tcp_packet_begin + TCP_HDR_LEN,
                payload_length);

        /* Adding TCP payload length to TCP_HC header length */
        packet_size += payload_length;

        update_tcp_hc_context(false, current_socket, &full_tcp_header);

        return packet_size;
    }
    /* Check for header compression type: MOSTLY_COMPRESSED_HEADER */
    else if (tcp_context->hc_type == MOSTLY_COMPRESSED_HEADER) {
        /* draft-aayadi-6lowpan-tcphc-01: 5.1 Compressed header TCP segment. */

        /* Temporary variable for TCP_HC_Header Bytes */
        uint16_t tcp_hc_header = 0x0000;

        /* Save TCP_Header to refresh TCP Context values after compressing the
         * packet */
        memcpy(&full_tcp_header, current_tcp_packet, TCP_HDR_LEN);

        /* Temporary variable for storing TCP header beginning */
        uint8_t *tcp_packet_begin = current_tcp_packet;

        /* Position for first TCP header value, TCP_HC_Header and Context ID */
        current_tcp_packet += 4;

        /* Packet size value */
        packet_size += 4;

        /* 5.2.  LOWPAN_TCPHC Format */

        /* First 3 bits of TCP_HC_Header are not exactly specified. In this
         * implementation they are (1|0|0) for mostly compressed headers and
         * the CID is always 16 bits (1) */
        /* (1|0|0|1) = 9 */
        tcp_hc_header |= 0x9000;

        /*----------------------------------*/
        /*|		Sequence number handling   |*/
        /*----------------------------------*/
        /* Sending uncompressed sequence number */
        /* Seq = (1|1) */
        tcp_hc_header |= 0x0C00;

        /* Copy all bits of sequence number into buffer */
        uint32_t cur_seq_no = HTONL(full_tcp_header.seq_nr);
        memcpy(current_tcp_packet, &cur_seq_no, 4);
        current_tcp_packet += 4;
        packet_size += 4;

        /*----------------------------------*/
        /*|	Acknowledgment number handling |*/
        /*----------------------------------*/
        /* Ack = (1|1) */
        tcp_hc_header |= 0x0300;

        /* Copy all bits of acknowledgment number into buffer */
        uint32_t cur_ack_nr = HTONL(full_tcp_header.ack_nr);
        memcpy(current_tcp_packet, &cur_ack_nr, 4);
        current_tcp_packet += 4;
        packet_size += 4;

        /*----------------------------------*/
        /*|			Window handling 	   |*/
        /*----------------------------------*/
        /* Wnd = (1|1) */
        tcp_hc_header |= 0x00C0;

        /* Copy all bits of window size into buffer */
        uint16_t cur_window = HTONS(full_tcp_header.window);
        memcpy(current_tcp_packet, &cur_window, 2);
        current_tcp_packet += 2;
        packet_size += 2;

        /* FIN flag */
        if (IS_TCP_FIN(full_tcp_header.reserved_flags)) {
            /* F = (1) */
            tcp_hc_header |= 0x0008;
        }

        /* Copy checksum into buffer */
        uint16_t cur_chk_sum = HTONS(full_tcp_header.checksum);
        memcpy(current_tcp_packet, &cur_chk_sum, 2);
        current_tcp_packet += 2;
        packet_size += 2;

        /* Copy TCP_HC Bytes into buffer */
        uint16_t cur_tcp_hc_header = HTONS(tcp_hc_header);
        memcpy(tcp_packet_begin, &cur_tcp_hc_header, 2);

        /* Copy TCP_HC Context ID into buffer */
        uint16_t cur_context_id = HTONS(tcp_context->context_id);
        memcpy(tcp_packet_begin + 2, &cur_context_id, 2);

        /* Move payload to end of tcp header */
        memmove(current_tcp_packet, tcp_packet_begin + TCP_HDR_LEN,
                payload_length);

        /* Adding TCP payload length to TCP_HC header length */
        packet_size += payload_length;

        update_tcp_hc_context(false, current_socket, &full_tcp_header);
        return packet_size;
    }

    return 0;
}

socket_internal_t *decompress_tcp_packet(ipv6_hdr_t *temp_ipv6_header)
{
    uint8_t *packet_buffer = ((uint8_t *)temp_ipv6_header) + IPV6_HDR_LEN;
    uint16_t tcp_hc_header;
    socket_internal_t *current_socket = NULL;
    uint16_t packet_size = 0;

    /* Full header TCP segment */
    if (*(((uint8_t *)temp_ipv6_header) + IPV6_HDR_LEN) == 0x01) {
        switch_tcp_packet_byte_order(((tcp_hdr_t *)(((uint8_t *)temp_ipv6_header) +
                                     IPV6_HDR_LEN + 3)));
        current_socket = get_tcp_socket(temp_ipv6_header,
                                        ((tcp_hdr_t *)(((uint8_t *)temp_ipv6_header) +
                                         IPV6_HDR_LEN + 3)));

        if (current_socket != NULL) {
            if (current_socket->socket_values.tcp_control.state == LISTEN) {
                memcpy(&current_socket->socket_values.tcp_control.tcp_context.context_id,
                       ((uint8_t *)temp_ipv6_header) + IPV6_HDR_LEN + 1, 2);
                current_socket->socket_values.tcp_control.tcp_context.context_id =
                    NTOHS(current_socket->socket_values.tcp_control.tcp_context.context_id);
            }

            memmove(((uint8_t *)temp_ipv6_header) + IPV6_HDR_LEN,
                    (((uint8_t *)temp_ipv6_header) + IPV6_HDR_LEN + 3),
                    temp_ipv6_header->length - 3);
            temp_ipv6_header->length -= 3;
            return current_socket;
        }
        else {
            printf("Socket Null!\n");
            /* Found no matching socket for this packet -> Drop it */
            return NULL;
        }
    }
    /* Compressed header TCP segment */
    else {
        /* Temporary TCP Header */
        tcp_hdr_t full_tcp_header;
        memset(&full_tcp_header, 0, sizeof(tcp_hdr_t));

        /* Current context ID */
        uint16_t current_context;
        memcpy(&current_context, (packet_buffer + 2), 2);
        current_context = NTOHS(current_context);

        /* Copy TCP_HC header into local variable
         * (1,0,0,1|SEQ,SEQ,0)(1,0,0,1|0,0,0,0) */
        memcpy(&tcp_hc_header, packet_buffer, 2);
        tcp_hc_header = NTOHS(tcp_hc_header);

        uint8_t header_type = UNDEFINED;

        if (BITSET(tcp_hc_header, 15) && !BITSET(tcp_hc_header, 14) &&
           !BITSET(tcp_hc_header, 13)) {
            header_type = MOSTLY_COMPRESSED_HEADER;
        }
        else if (BITSET(tcp_hc_header, 15) && BITSET(tcp_hc_header, 14) &&
                !BITSET(tcp_hc_header, 13)) {
            header_type = COMPRESSED_HEADER;
        }

        /* Setting pointer to first tcp_hc field */
        packet_buffer += 4;
        packet_size += 4;

        /* Current socket */
        socket_internal_t *current_socket =
            get_tcp_socket_by_context(temp_ipv6_header, current_context);

        if (current_socket == NULL) {
            printf("Current Socket == NULL!\n");
            return NULL;
        }

        /* Current TCP Context values */
        tcp_hc_context_t *current_tcp_context =
            &current_socket->socket_values.tcp_control.tcp_context;

        /*----------------------------------*/
        /*|		Sequence number handling   |*/
        /*----------------------------------*/
        if (!BITSET(tcp_hc_header, 11) && !BITSET(tcp_hc_header, 10)) {
            /* Seq = (0|0), sequence number didn't change, copy old value */
            memcpy(&full_tcp_header.seq_nr, &current_tcp_context->seq_rcv, 4);
        }
        /* The 24 most significant bits haven't changed from previous packet */
        else if (!BITSET(tcp_hc_header, 11) && BITSET(tcp_hc_header, 10)) {
            /* Seq = (0|1), copy 1 byte of tcp_hc packet and 3 bytes from
             * previous packet */
            full_tcp_header.seq_nr |= *packet_buffer;
            full_tcp_header.seq_nr |= ((current_tcp_context->seq_rcv) &
                                       0xFFFFFF00);
            packet_buffer += 1;
            packet_size += 1;
        }
        /* If the 16 most significant bits haven't changed from previous packet */
        else if (BITSET(tcp_hc_header, 11) && !BITSET(tcp_hc_header, 10)) {
            /* Seq = (1|0), copy 2 bytes of tcp_hc packet and 2 bytes from
             * previous packet */
            full_tcp_header.seq_nr |= NTOHS(*((uint16_t *)packet_buffer));
            full_tcp_header.seq_nr |= ((current_tcp_context->seq_rcv) & 0xFFFF0000);
            packet_buffer += 2;
            packet_size += 2;
        }
        /* Sending uncompressed sequence number */
        else {
            /* Seq = (1|1), copy 4 bytes of tcp_hc packet */
            memcpy(&full_tcp_header.seq_nr, packet_buffer, 4);
            full_tcp_header.seq_nr = NTOHL(full_tcp_header.seq_nr);
            packet_buffer += 4;
            packet_size += 4;
        }

        /*----------------------------------*/
        /*|	Acknowledgment number handling |*/
        /*----------------------------------*/
        if (!BITSET(tcp_hc_header, 9) && !BITSET(tcp_hc_header, 8)) {
            /* Ack = (0|0), acknowledgment number didn't change, copy old value */
            memcpy(&full_tcp_header.ack_nr, &current_tcp_context->ack_rcv, 4);
        }
        /* The 24 most significant bits haven't changed from previous packet */
        else if (!BITSET(tcp_hc_header, 9) && BITSET(tcp_hc_header, 8)) {
            /* Ack = (0|1), copy 1 byte of tcp_hc packet and 3 bytes from
             * previous packet */
            full_tcp_header.ack_nr |= *packet_buffer;
            full_tcp_header.ack_nr |= ((current_tcp_context->ack_rcv) & 0xFFFFFF00);
            packet_buffer += 1;
            packet_size += 1;
            SET_TCP_ACK(full_tcp_header.reserved_flags);
        }
        /* If the 16 most significant bits haven't changed from previous packet */
        else if (BITSET(tcp_hc_header, 9) && !BITSET(tcp_hc_header, 8)) {
            /* Ack = (1|0), copy 2 bytes of tcp_hc packet and 2 bytes from
             * previous packet */
            full_tcp_header.ack_nr |= NTOHS(*((uint16_t *)packet_buffer));
            full_tcp_header.ack_nr |= ((current_tcp_context->ack_rcv) & 0xFFFF0000);
            packet_buffer += 2;
            packet_size += 2;
            SET_TCP_ACK(full_tcp_header.reserved_flags);
        }
        /* Sending uncompressed acknowledgment number */
        else {
            /* Ack = (1|1), copy 4 bytes of tcp_hc packet */
            memcpy(&full_tcp_header.ack_nr, packet_buffer, 4);
            full_tcp_header.ack_nr = NTOHL(full_tcp_header.ack_nr);
            packet_buffer += 4;
            packet_size += 4;

            if (header_type == COMPRESSED_HEADER) {
                SET_TCP_ACK(full_tcp_header.reserved_flags);
            }
        }

        /*----------------------------------*/
        /*|			Window handling 	   |*/
        /*----------------------------------*/
        if (!BITSET(tcp_hc_header, 7) && !BITSET(tcp_hc_header, 6)) {
            /* Wnd = (0|0), copy old value */
            memcpy(&full_tcp_header.window, &current_tcp_context->wnd_rcv, 2);
        }
        /* The 8 most significant bits haven't changed from previous packet */
        else if (!BITSET(tcp_hc_header, 7) && BITSET(tcp_hc_header, 6)) {
            /* Wnd = (0|1), copy 1 byte of tcp_hc packet and 1 byte from
             * previous packet */
            full_tcp_header.window |= *packet_buffer;
            full_tcp_header.window |= ((current_tcp_context->wnd_rcv) & 0xFF00);
            packet_buffer += 1;
            packet_size += 1;
        }
        /* If the 8 less significant bits haven't changed from previous packet */
        else if (BITSET(tcp_hc_header, 7) && !BITSET(tcp_hc_header, 6)) {
            /* Wnd = (1|0), copy 1 byte of tcp_hc packet and 1 byte from previous packet */
            full_tcp_header.window |= ((*((uint16_t *)packet_buffer)) & 0xFF00);
            full_tcp_header.window |= ((current_tcp_context->wnd_rcv) & 0x00FF);
            packet_buffer += 1;
            packet_size += 1;
        }
        /* Sending uncompressed window size */
        else {
            /* Wnd = (1|1), copy 2 bytes of tcp_hc packet */
            memcpy(&full_tcp_header.window, packet_buffer, 2);
            full_tcp_header.window = NTOHS(full_tcp_header.window);
            packet_buffer += 2;
            packet_size += 2;
        }

        /* FIN flag */
        if (BITSET(tcp_hc_header, 3)) {
            /* F = (1) */
            if (IS_TCP_ACK(full_tcp_header.reserved_flags)) {
                SET_TCP_FIN_ACK(full_tcp_header.reserved_flags);
            }
            else {
                SET_TCP_FIN(full_tcp_header.reserved_flags);
            }
        }

        /* Copy checksum into into tcp header */
        memcpy(&full_tcp_header.checksum, packet_buffer, 2);
        full_tcp_header.checksum = NTOHS(full_tcp_header.checksum);
        packet_buffer += 2;
        packet_size += 2;

        /* Copy dest. and src. port into tcp header */
        memcpy(&full_tcp_header.dst_port,
               &current_socket->socket_values.local_address.sin6_port, 2);
        memcpy(&full_tcp_header.src_port,
               &current_socket->socket_values.foreign_address.sin6_port, 2);

        /* Ordinary TCP header length */
        full_tcp_header.dataOffset_reserved = TCP_HDR_LEN / 4;

        /* Move payload to end of tcp header */
        memmove(((uint8_t *)temp_ipv6_header) + IPV6_HDR_LEN + TCP_HDR_LEN,
                packet_buffer, temp_ipv6_header->length - packet_size);

        /* Copy TCP uncompressed header in front of payload */
        memcpy(((uint8_t *)temp_ipv6_header) + IPV6_HDR_LEN, &full_tcp_header,
                TCP_HDR_LEN);

        /* Set IPV6 header length */
        temp_ipv6_header->length = temp_ipv6_header->length - packet_size +
                                   TCP_HDR_LEN;
        return current_socket;
    }
}

#endif
>>>>>>> a3b754b6
<|MERGE_RESOLUTION|>--- conflicted
+++ resolved
@@ -1,4 +1,3 @@
-<<<<<<< HEAD
 /**
  * Destiny TCP header compression 
  *
@@ -631,639 +630,4 @@
     }
 }
 
-#endif
-=======
-/**
- * Destiny TCP header compression 
- *
- * Copyright (C) 2013  INRIA.
- *
- * This file subject to the terms and conditions of the GNU Lesser General
- * Public License. See the file LICENSE in the top level directory for more
- * details.
- *
- * @ingroup destiny 
- * @{
- * @file    tcp_hc.c
- * @brief   TCP HC 
- * @author  Oliver Gesch <oliver.gesch@googlemail.com>
- * @}
- */
-
-
-#include <stdio.h>
-#include <string.h>
-#include <stdint.h>
-
-#include "tcp_hc.h"
-#include "socket.h"
-#include "tcp.h"
-#include "../sixlowpan/sixlowip.h"
-#include "../net_help/net_help.h"
-
-#ifdef TCP_HC
-
-socket_internal_t *get_tcp_socket_by_context(ipv6_hdr_t *current_ipv6_header,
-                                             uint16_t current_context)
-{
-    socket_internal_t *temp_socket;
-
-    for (int i = 1; i < MAX_SOCKETS + 1; i++) {
-        temp_socket = getSocket(i);
-
-        if ((temp_socket != NULL) &&
-           (ipv6_get_addr_match(&temp_socket->socket_values.foreign_address.sin6_addr,
-                                &current_ipv6_header->srcaddr) == 128) &&
-           (ipv6_get_addr_match(&temp_socket->socket_values.local_address.sin6_addr,
-                                &current_ipv6_header->destaddr) == 128) &&
-           (temp_socket->socket_values.tcp_control.tcp_context.context_id ==
-            current_context)) {
-            return temp_socket;
-        }
-    }
-
-    return NULL;
-}
-
-void update_tcp_hc_context(bool incoming, socket_internal_t *current_socket,
-                           tcp_hdr_t *current_tcp_packet)
-{
-    tcp_hc_context_t *current_context =
-        &current_socket->socket_values.tcp_control.tcp_context;
-
-    if (incoming) {
-        current_context->ack_rcv = current_tcp_packet->ack_nr;
-        current_context->seq_rcv = current_tcp_packet->seq_nr;
-        current_context->wnd_rcv = current_tcp_packet->window;
-    }
-    else {
-        current_context->ack_snd = current_tcp_packet->ack_nr;
-        current_context->seq_snd = current_tcp_packet->seq_nr;
-        current_context->wnd_snd = current_tcp_packet->window;
-    }
-}
-
-uint16_t compress_tcp_packet(socket_internal_t *current_socket,
-                             uint8_t *current_tcp_packet,
-                             ipv6_hdr_t *temp_ipv6_header,
-                             uint8_t flags,
-                             uint8_t payload_length)
-{
-    socket_t *current_tcp_socket = &current_socket->socket_values;
-    tcp_hc_context_t *tcp_context = &current_tcp_socket->tcp_control.tcp_context;
-    tcp_cb_t *tcp_cb = &current_tcp_socket->tcp_control;
-    tcp_hdr_t full_tcp_header;
-    uint16_t packet_size = 0;
-
-    /* Connection establisment phase, use FULL_HEADER TCP */
-    if (tcp_context->hc_type == FULL_HEADER) {
-        /* draft-aayadi-6lowpan-tcphc-01: 5.1 Full header TCP segment.
-         * Establishing Connection */
-
-        /* Move tcp packet 3 bytes to add padding and Context ID */
-        memmove(current_tcp_packet + 3, current_tcp_packet,
-                ((((tcp_hdr_t *)current_tcp_packet)->dataOffset_reserved) * 4) +
-                payload_length);
-
-        /* 1 padding byte with value 0x01 to introduce full header TCP_HC
-         * segment */
-        memset(current_tcp_packet, 0x01, 1);
-
-        /* Adding Context ID */
-        uint16_t current_context = HTONS(tcp_context->context_id);
-        memcpy(current_tcp_packet + 1, &current_context, 2);
-
-        /* Return correct header length (+3) */
-        packet_size = ((((tcp_hdr_t *)(current_tcp_packet + 3))->dataOffset_reserved) * 4) + 3 +
-                        payload_length;
-
-        /* Update the tcp context fields */
-        update_tcp_hc_context(false, current_socket, (tcp_hdr_t *)(current_tcp_packet + 3));
-
-        /* Convert TCP packet to network byte order */
-        switch_tcp_packet_byte_order((tcp_hdr_t *)(current_tcp_packet + 3));
-
-        return packet_size;
-    }
-    /* Check for header compression type: COMPRESSED_HEADER */
-    else if (tcp_context->hc_type == COMPRESSED_HEADER) {
-        /* draft-aayadi-6lowpan-tcphc-01: 5.1 Compressed header TCP segment. */
-
-        /* Temporary variable for TCP_HC_Header Bytes */
-        uint16_t tcp_hc_header = 0x0000;
-
-        /* Save TCP_Header to refresh TCP Context values after compressing the
-         * packet */
-        memcpy(&full_tcp_header, current_tcp_packet, TCP_HDR_LEN);
-
-        /* Temporary variable for storing TCP header beginning */
-        uint8_t *tcp_packet_begin = current_tcp_packet;
-
-        /* Position for first TCP header value, TCP_HC_Header and Context ID */
-        current_tcp_packet += 4;
-
-        /* Packet size value */
-        packet_size += 4;
-
-        /* 5.2.  LOWPAN_TCPHC Format */
-
-        /* First 3 bits of TCP_HC_Header are not exactly specified. In this
-         * implementation they are (1|1|0) * for compressed headers and the
-         * CID is always 16 bits (1) */
-        /* (1|1|0|1) = D */
-        tcp_hc_header |= 0xD000;
-
-        /*----------------------------------*/
-        /*|		Sequence number handling   |*/
-        /*----------------------------------*/
-        if (full_tcp_header.seq_nr == tcp_context->seq_snd) {
-            /* Nothing to do, Seq = (0|0) */
-        }
-        /* If the 24 most significant bits haven't changed from previous
-         * packet, don't transmit them */
-        else if ((full_tcp_header.seq_nr & 0xFFFFFF00) == (tcp_context->seq_snd &
-                                                          0xFFFFFF00)) {
-            /* Seq = (0|1) */
-            tcp_hc_header |= 0x0400;
-
-            /* Copy first 8 less significant bits of sequence number into
-             * buffer */
-            *current_tcp_packet = (uint8_t)(full_tcp_header.seq_nr & 0x000000FF);
-            current_tcp_packet += 1;
-            packet_size += 1;
-        }
-        /* If the 16 most significant bits haven't changed from previous packet,
-         * don't transmit them */
-        else if ((full_tcp_header.seq_nr & 0xFFFF0000) == (tcp_context->seq_snd & 0xFFFF0000)) {
-            /* Seq = (1|0) */
-            tcp_hc_header |= 0x0800;
-
-            /* Copy first 16 less significant bits of sequence number into buffer */
-            *((uint16_t *)current_tcp_packet) =
-                HTONS((uint16_t)(full_tcp_header.seq_nr & 0x0000FFFF));
-            current_tcp_packet += 2;
-            packet_size += 2;
-        }
-        /* Sending uncompressed sequence number */
-        else {
-            /* Seq = (1|1) */
-            tcp_hc_header |= 0x0C00;
-
-            /* Copy all bits of sequence number into buffer */
-            uint32_t cur_seq_no = HTONL(full_tcp_header.seq_nr);
-            memcpy(current_tcp_packet, &cur_seq_no, 4);
-            current_tcp_packet += 4;
-            packet_size += 4;
-        }
-
-        /*----------------------------------*/
-        /*|	Acknowledgment number handling |*/
-        /*----------------------------------*/
-        if ((IS_TCP_ACK(full_tcp_header.reserved_flags) &&
-            (tcp_cb->tcp_context.ack_snd == full_tcp_header.ack_nr))) {
-            tcp_context->ack_snd = tcp_context->seq_rcv;
-        }
-
-        if (full_tcp_header.ack_nr == tcp_context->ack_snd) {
-            /* Nothing to do, Ack = (0|0) */
-        }
-        /* If the 24 most significant bits haven't changed from previous packet,
-         * don't transmit them */
-        else if ((full_tcp_header.ack_nr & 0xFFFFFF00) == (tcp_context->ack_snd &
-                                                          0xFFFFFF00)) {
-            /* Ack = (0|1) */
-            tcp_hc_header |= 0x0100;
-
-            /* Copy first 8 less significant bits of acknowledgment number into
-             * buffer */
-            *current_tcp_packet = (uint8_t)(full_tcp_header.ack_nr & 0x000000FF);
-            current_tcp_packet += 1;
-            packet_size += 1;
-        }
-        /* If the 16 most significant bits haven't changed from previous packet,
-         * don't transmit them */
-        else if ((full_tcp_header.ack_nr & 0xFFFF0000) == (tcp_context->ack_snd &
-                                                          0xFFFF0000)) {
-            /* Ack = (1|0) */
-            tcp_hc_header |= 0x0200;
-
-            /* Copy first 16 less significant bits of acknowledgment number
-             * into buffer */
-            *((uint16_t *)current_tcp_packet) =
-                HTONS((uint16_t)(full_tcp_header.ack_nr & 0x0000FFFF));
-            current_tcp_packet += 2;
-            packet_size += 2;
-        }
-        /* Sending uncompressed acknowledgment number */
-        else {
-            /* Ack = (1|1) */
-            tcp_hc_header |= 0x0300;
-
-            /* Copy all bits of acknowledgment number into buffer */
-            uint32_t cur_ack_nr = HTONL(full_tcp_header.ack_nr);
-            memcpy(current_tcp_packet, &cur_ack_nr, 4);
-            current_tcp_packet += 4;
-            packet_size += 4;
-        }
-
-        /*----------------------------------*/
-        /*|			Window handling 	   |*/
-        /*----------------------------------*/
-        if (full_tcp_header.window == tcp_context->wnd_snd) {
-            /* Nothing to do, Wnd = (0|0) */
-        }
-        /* If the 8 most significant bits haven't changed from previous packet,
-         * don't transmit them */
-        else if ((full_tcp_header.window & 0xFF00) == (tcp_context->wnd_snd & 0xFF00)) {
-            /* Wnd = (0|1) */
-            tcp_hc_header |= 0x0040;
-
-            /* Copy first 8 less significant bits of window size into buffer */
-            *current_tcp_packet = (uint8_t)(full_tcp_header.window & 0x00FF);
-            current_tcp_packet += 1;
-            packet_size += 1;
-        }
-        /* If the 8 less significant bits haven't changed from previous packet,
-         * don't transmit them */
-        else if ((full_tcp_header.window & 0x00FF) == (tcp_context->wnd_snd &
-                                                      0x00FF)) {
-            /* Wnd = (1|0) */
-            tcp_hc_header |= 0x0080;
-
-            /* Copy first 8 most significant bits of window size into buffer */
-            *current_tcp_packet = (uint8_t)(full_tcp_header.window & 0xFF00);
-            current_tcp_packet += 1;
-            packet_size += 1;
-        }
-        /* Sending uncompressed window */
-        else {
-            /* Wnd = (1|1) */
-            tcp_hc_header |= 0x00C0;
-
-            /* Copy all bits of window size into buffer */
-            uint16_t cur_window = HTONS(full_tcp_header.window);
-            memcpy(current_tcp_packet, &cur_window, 2);
-            current_tcp_packet += 2;
-            packet_size += 2;
-        }
-
-        /* FIN flag */
-        if (IS_TCP_FIN(full_tcp_header.reserved_flags)) {
-            /* F = (1) */
-            tcp_hc_header |= 0x0008;
-        }
-
-        /* Copy checksum into buffer */
-        uint16_t cur_chk_sum = HTONS(full_tcp_header.checksum);
-        memcpy(current_tcp_packet, &cur_chk_sum, 2);
-        current_tcp_packet += 2;
-        packet_size += 2;
-
-        /* Copy TCP_HC Bytes into buffer */
-        uint16_t cur_tcp_hc_header = HTONS(tcp_hc_header);
-        memcpy(tcp_packet_begin, &cur_tcp_hc_header, 2);
-
-        /* Copy TCP_HC Context ID into buffer */
-        uint16_t cur_context_id = HTONS(tcp_context->context_id);
-        memcpy(tcp_packet_begin + 2, &cur_context_id, 2);
-
-        /* Move payload to end of tcp header */
-        memmove(current_tcp_packet, tcp_packet_begin + TCP_HDR_LEN,
-                payload_length);
-
-        /* Adding TCP payload length to TCP_HC header length */
-        packet_size += payload_length;
-
-        update_tcp_hc_context(false, current_socket, &full_tcp_header);
-
-        return packet_size;
-    }
-    /* Check for header compression type: MOSTLY_COMPRESSED_HEADER */
-    else if (tcp_context->hc_type == MOSTLY_COMPRESSED_HEADER) {
-        /* draft-aayadi-6lowpan-tcphc-01: 5.1 Compressed header TCP segment. */
-
-        /* Temporary variable for TCP_HC_Header Bytes */
-        uint16_t tcp_hc_header = 0x0000;
-
-        /* Save TCP_Header to refresh TCP Context values after compressing the
-         * packet */
-        memcpy(&full_tcp_header, current_tcp_packet, TCP_HDR_LEN);
-
-        /* Temporary variable for storing TCP header beginning */
-        uint8_t *tcp_packet_begin = current_tcp_packet;
-
-        /* Position for first TCP header value, TCP_HC_Header and Context ID */
-        current_tcp_packet += 4;
-
-        /* Packet size value */
-        packet_size += 4;
-
-        /* 5.2.  LOWPAN_TCPHC Format */
-
-        /* First 3 bits of TCP_HC_Header are not exactly specified. In this
-         * implementation they are (1|0|0) for mostly compressed headers and
-         * the CID is always 16 bits (1) */
-        /* (1|0|0|1) = 9 */
-        tcp_hc_header |= 0x9000;
-
-        /*----------------------------------*/
-        /*|		Sequence number handling   |*/
-        /*----------------------------------*/
-        /* Sending uncompressed sequence number */
-        /* Seq = (1|1) */
-        tcp_hc_header |= 0x0C00;
-
-        /* Copy all bits of sequence number into buffer */
-        uint32_t cur_seq_no = HTONL(full_tcp_header.seq_nr);
-        memcpy(current_tcp_packet, &cur_seq_no, 4);
-        current_tcp_packet += 4;
-        packet_size += 4;
-
-        /*----------------------------------*/
-        /*|	Acknowledgment number handling |*/
-        /*----------------------------------*/
-        /* Ack = (1|1) */
-        tcp_hc_header |= 0x0300;
-
-        /* Copy all bits of acknowledgment number into buffer */
-        uint32_t cur_ack_nr = HTONL(full_tcp_header.ack_nr);
-        memcpy(current_tcp_packet, &cur_ack_nr, 4);
-        current_tcp_packet += 4;
-        packet_size += 4;
-
-        /*----------------------------------*/
-        /*|			Window handling 	   |*/
-        /*----------------------------------*/
-        /* Wnd = (1|1) */
-        tcp_hc_header |= 0x00C0;
-
-        /* Copy all bits of window size into buffer */
-        uint16_t cur_window = HTONS(full_tcp_header.window);
-        memcpy(current_tcp_packet, &cur_window, 2);
-        current_tcp_packet += 2;
-        packet_size += 2;
-
-        /* FIN flag */
-        if (IS_TCP_FIN(full_tcp_header.reserved_flags)) {
-            /* F = (1) */
-            tcp_hc_header |= 0x0008;
-        }
-
-        /* Copy checksum into buffer */
-        uint16_t cur_chk_sum = HTONS(full_tcp_header.checksum);
-        memcpy(current_tcp_packet, &cur_chk_sum, 2);
-        current_tcp_packet += 2;
-        packet_size += 2;
-
-        /* Copy TCP_HC Bytes into buffer */
-        uint16_t cur_tcp_hc_header = HTONS(tcp_hc_header);
-        memcpy(tcp_packet_begin, &cur_tcp_hc_header, 2);
-
-        /* Copy TCP_HC Context ID into buffer */
-        uint16_t cur_context_id = HTONS(tcp_context->context_id);
-        memcpy(tcp_packet_begin + 2, &cur_context_id, 2);
-
-        /* Move payload to end of tcp header */
-        memmove(current_tcp_packet, tcp_packet_begin + TCP_HDR_LEN,
-                payload_length);
-
-        /* Adding TCP payload length to TCP_HC header length */
-        packet_size += payload_length;
-
-        update_tcp_hc_context(false, current_socket, &full_tcp_header);
-        return packet_size;
-    }
-
-    return 0;
-}
-
-socket_internal_t *decompress_tcp_packet(ipv6_hdr_t *temp_ipv6_header)
-{
-    uint8_t *packet_buffer = ((uint8_t *)temp_ipv6_header) + IPV6_HDR_LEN;
-    uint16_t tcp_hc_header;
-    socket_internal_t *current_socket = NULL;
-    uint16_t packet_size = 0;
-
-    /* Full header TCP segment */
-    if (*(((uint8_t *)temp_ipv6_header) + IPV6_HDR_LEN) == 0x01) {
-        switch_tcp_packet_byte_order(((tcp_hdr_t *)(((uint8_t *)temp_ipv6_header) +
-                                     IPV6_HDR_LEN + 3)));
-        current_socket = get_tcp_socket(temp_ipv6_header,
-                                        ((tcp_hdr_t *)(((uint8_t *)temp_ipv6_header) +
-                                         IPV6_HDR_LEN + 3)));
-
-        if (current_socket != NULL) {
-            if (current_socket->socket_values.tcp_control.state == LISTEN) {
-                memcpy(&current_socket->socket_values.tcp_control.tcp_context.context_id,
-                       ((uint8_t *)temp_ipv6_header) + IPV6_HDR_LEN + 1, 2);
-                current_socket->socket_values.tcp_control.tcp_context.context_id =
-                    NTOHS(current_socket->socket_values.tcp_control.tcp_context.context_id);
-            }
-
-            memmove(((uint8_t *)temp_ipv6_header) + IPV6_HDR_LEN,
-                    (((uint8_t *)temp_ipv6_header) + IPV6_HDR_LEN + 3),
-                    temp_ipv6_header->length - 3);
-            temp_ipv6_header->length -= 3;
-            return current_socket;
-        }
-        else {
-            printf("Socket Null!\n");
-            /* Found no matching socket for this packet -> Drop it */
-            return NULL;
-        }
-    }
-    /* Compressed header TCP segment */
-    else {
-        /* Temporary TCP Header */
-        tcp_hdr_t full_tcp_header;
-        memset(&full_tcp_header, 0, sizeof(tcp_hdr_t));
-
-        /* Current context ID */
-        uint16_t current_context;
-        memcpy(&current_context, (packet_buffer + 2), 2);
-        current_context = NTOHS(current_context);
-
-        /* Copy TCP_HC header into local variable
-         * (1,0,0,1|SEQ,SEQ,0)(1,0,0,1|0,0,0,0) */
-        memcpy(&tcp_hc_header, packet_buffer, 2);
-        tcp_hc_header = NTOHS(tcp_hc_header);
-
-        uint8_t header_type = UNDEFINED;
-
-        if (BITSET(tcp_hc_header, 15) && !BITSET(tcp_hc_header, 14) &&
-           !BITSET(tcp_hc_header, 13)) {
-            header_type = MOSTLY_COMPRESSED_HEADER;
-        }
-        else if (BITSET(tcp_hc_header, 15) && BITSET(tcp_hc_header, 14) &&
-                !BITSET(tcp_hc_header, 13)) {
-            header_type = COMPRESSED_HEADER;
-        }
-
-        /* Setting pointer to first tcp_hc field */
-        packet_buffer += 4;
-        packet_size += 4;
-
-        /* Current socket */
-        socket_internal_t *current_socket =
-            get_tcp_socket_by_context(temp_ipv6_header, current_context);
-
-        if (current_socket == NULL) {
-            printf("Current Socket == NULL!\n");
-            return NULL;
-        }
-
-        /* Current TCP Context values */
-        tcp_hc_context_t *current_tcp_context =
-            &current_socket->socket_values.tcp_control.tcp_context;
-
-        /*----------------------------------*/
-        /*|		Sequence number handling   |*/
-        /*----------------------------------*/
-        if (!BITSET(tcp_hc_header, 11) && !BITSET(tcp_hc_header, 10)) {
-            /* Seq = (0|0), sequence number didn't change, copy old value */
-            memcpy(&full_tcp_header.seq_nr, &current_tcp_context->seq_rcv, 4);
-        }
-        /* The 24 most significant bits haven't changed from previous packet */
-        else if (!BITSET(tcp_hc_header, 11) && BITSET(tcp_hc_header, 10)) {
-            /* Seq = (0|1), copy 1 byte of tcp_hc packet and 3 bytes from
-             * previous packet */
-            full_tcp_header.seq_nr |= *packet_buffer;
-            full_tcp_header.seq_nr |= ((current_tcp_context->seq_rcv) &
-                                       0xFFFFFF00);
-            packet_buffer += 1;
-            packet_size += 1;
-        }
-        /* If the 16 most significant bits haven't changed from previous packet */
-        else if (BITSET(tcp_hc_header, 11) && !BITSET(tcp_hc_header, 10)) {
-            /* Seq = (1|0), copy 2 bytes of tcp_hc packet and 2 bytes from
-             * previous packet */
-            full_tcp_header.seq_nr |= NTOHS(*((uint16_t *)packet_buffer));
-            full_tcp_header.seq_nr |= ((current_tcp_context->seq_rcv) & 0xFFFF0000);
-            packet_buffer += 2;
-            packet_size += 2;
-        }
-        /* Sending uncompressed sequence number */
-        else {
-            /* Seq = (1|1), copy 4 bytes of tcp_hc packet */
-            memcpy(&full_tcp_header.seq_nr, packet_buffer, 4);
-            full_tcp_header.seq_nr = NTOHL(full_tcp_header.seq_nr);
-            packet_buffer += 4;
-            packet_size += 4;
-        }
-
-        /*----------------------------------*/
-        /*|	Acknowledgment number handling |*/
-        /*----------------------------------*/
-        if (!BITSET(tcp_hc_header, 9) && !BITSET(tcp_hc_header, 8)) {
-            /* Ack = (0|0), acknowledgment number didn't change, copy old value */
-            memcpy(&full_tcp_header.ack_nr, &current_tcp_context->ack_rcv, 4);
-        }
-        /* The 24 most significant bits haven't changed from previous packet */
-        else if (!BITSET(tcp_hc_header, 9) && BITSET(tcp_hc_header, 8)) {
-            /* Ack = (0|1), copy 1 byte of tcp_hc packet and 3 bytes from
-             * previous packet */
-            full_tcp_header.ack_nr |= *packet_buffer;
-            full_tcp_header.ack_nr |= ((current_tcp_context->ack_rcv) & 0xFFFFFF00);
-            packet_buffer += 1;
-            packet_size += 1;
-            SET_TCP_ACK(full_tcp_header.reserved_flags);
-        }
-        /* If the 16 most significant bits haven't changed from previous packet */
-        else if (BITSET(tcp_hc_header, 9) && !BITSET(tcp_hc_header, 8)) {
-            /* Ack = (1|0), copy 2 bytes of tcp_hc packet and 2 bytes from
-             * previous packet */
-            full_tcp_header.ack_nr |= NTOHS(*((uint16_t *)packet_buffer));
-            full_tcp_header.ack_nr |= ((current_tcp_context->ack_rcv) & 0xFFFF0000);
-            packet_buffer += 2;
-            packet_size += 2;
-            SET_TCP_ACK(full_tcp_header.reserved_flags);
-        }
-        /* Sending uncompressed acknowledgment number */
-        else {
-            /* Ack = (1|1), copy 4 bytes of tcp_hc packet */
-            memcpy(&full_tcp_header.ack_nr, packet_buffer, 4);
-            full_tcp_header.ack_nr = NTOHL(full_tcp_header.ack_nr);
-            packet_buffer += 4;
-            packet_size += 4;
-
-            if (header_type == COMPRESSED_HEADER) {
-                SET_TCP_ACK(full_tcp_header.reserved_flags);
-            }
-        }
-
-        /*----------------------------------*/
-        /*|			Window handling 	   |*/
-        /*----------------------------------*/
-        if (!BITSET(tcp_hc_header, 7) && !BITSET(tcp_hc_header, 6)) {
-            /* Wnd = (0|0), copy old value */
-            memcpy(&full_tcp_header.window, &current_tcp_context->wnd_rcv, 2);
-        }
-        /* The 8 most significant bits haven't changed from previous packet */
-        else if (!BITSET(tcp_hc_header, 7) && BITSET(tcp_hc_header, 6)) {
-            /* Wnd = (0|1), copy 1 byte of tcp_hc packet and 1 byte from
-             * previous packet */
-            full_tcp_header.window |= *packet_buffer;
-            full_tcp_header.window |= ((current_tcp_context->wnd_rcv) & 0xFF00);
-            packet_buffer += 1;
-            packet_size += 1;
-        }
-        /* If the 8 less significant bits haven't changed from previous packet */
-        else if (BITSET(tcp_hc_header, 7) && !BITSET(tcp_hc_header, 6)) {
-            /* Wnd = (1|0), copy 1 byte of tcp_hc packet and 1 byte from previous packet */
-            full_tcp_header.window |= ((*((uint16_t *)packet_buffer)) & 0xFF00);
-            full_tcp_header.window |= ((current_tcp_context->wnd_rcv) & 0x00FF);
-            packet_buffer += 1;
-            packet_size += 1;
-        }
-        /* Sending uncompressed window size */
-        else {
-            /* Wnd = (1|1), copy 2 bytes of tcp_hc packet */
-            memcpy(&full_tcp_header.window, packet_buffer, 2);
-            full_tcp_header.window = NTOHS(full_tcp_header.window);
-            packet_buffer += 2;
-            packet_size += 2;
-        }
-
-        /* FIN flag */
-        if (BITSET(tcp_hc_header, 3)) {
-            /* F = (1) */
-            if (IS_TCP_ACK(full_tcp_header.reserved_flags)) {
-                SET_TCP_FIN_ACK(full_tcp_header.reserved_flags);
-            }
-            else {
-                SET_TCP_FIN(full_tcp_header.reserved_flags);
-            }
-        }
-
-        /* Copy checksum into into tcp header */
-        memcpy(&full_tcp_header.checksum, packet_buffer, 2);
-        full_tcp_header.checksum = NTOHS(full_tcp_header.checksum);
-        packet_buffer += 2;
-        packet_size += 2;
-
-        /* Copy dest. and src. port into tcp header */
-        memcpy(&full_tcp_header.dst_port,
-               &current_socket->socket_values.local_address.sin6_port, 2);
-        memcpy(&full_tcp_header.src_port,
-               &current_socket->socket_values.foreign_address.sin6_port, 2);
-
-        /* Ordinary TCP header length */
-        full_tcp_header.dataOffset_reserved = TCP_HDR_LEN / 4;
-
-        /* Move payload to end of tcp header */
-        memmove(((uint8_t *)temp_ipv6_header) + IPV6_HDR_LEN + TCP_HDR_LEN,
-                packet_buffer, temp_ipv6_header->length - packet_size);
-
-        /* Copy TCP uncompressed header in front of payload */
-        memcpy(((uint8_t *)temp_ipv6_header) + IPV6_HDR_LEN, &full_tcp_header,
-                TCP_HDR_LEN);
-
-        /* Set IPV6 header length */
-        temp_ipv6_header->length = temp_ipv6_header->length - packet_size +
-                                   TCP_HDR_LEN;
-        return current_socket;
-    }
-}
-
-#endif
->>>>>>> a3b754b6
+#endif